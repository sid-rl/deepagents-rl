"""DeepAgents implemented as Middleware"""

from langchain.agents import create_agent
from langchain.agents.middleware import AgentMiddleware, AgentState, ModelRequest, SummarizationMiddleware
from langchain.agents.middleware.prompt_caching import AnthropicPromptCachingMiddleware
from langchain_core.tools import BaseTool, tool, InjectedToolCallId
from langchain_core.messages import ToolMessage
from langchain.chat_models import init_chat_model
from langgraph.types import Command
<<<<<<< HEAD
from langgraph.runtime import get_runtime
=======
from langgraph.runtime import Runtime
>>>>>>> ef558019
from langchain.tools.tool_node import InjectedState
from typing import Annotated
from deepagents.state import PlanningState, FilesystemState
from deepagents.tools import write_todos, get_filesystem_tools
from deepagents.prompts import WRITE_TODOS_SYSTEM_PROMPT, TASK_SYSTEM_PROMPT, FILESYSTEM_SYSTEM_PROMPT, FILESYSTEM_SYSTEM_PROMPT_LONGTERM_SUPPLEMENT, TASK_TOOL_DESCRIPTION, BASE_AGENT_PROMPT
from deepagents.types import SubAgent, CustomSubAgent

###########################
# Planning Middleware
###########################

class PlanningMiddleware(AgentMiddleware):
    state_schema = PlanningState
    tools = [write_todos]

    def modify_model_request(self, request: ModelRequest, agent_state: PlanningState, runtime: Runtime) -> ModelRequest:
        request.system_prompt = request.system_prompt + "\n\n" + WRITE_TODOS_SYSTEM_PROMPT
        return request

###########################
# Filesystem Middleware
###########################

class FilesystemMiddleware(AgentMiddleware):
    state_schema = FilesystemState

    def __init__(self, *, use_longterm_memory: bool = False, system_prompt: str = None, custom_tool_descriptions: dict[str, str] = {}) -> None:
        if use_longterm_memory:
            runtime = get_runtime()
            store = runtime.store
            if store is None: 
                raise ValueError("Longterm memory is enabled, but no store is available")

        self.system_prompt = FILESYSTEM_SYSTEM_PROMPT
        if system_prompt is not None:
            self.system_prompt = system_prompt
        elif use_longterm_memory:
            self.system_prompt += FILESYSTEM_SYSTEM_PROMPT_LONGTERM_SUPPLEMENT
        
        self.tools = get_filesystem_tools(use_longterm_memory, custom_tool_descriptions)

<<<<<<< HEAD
    def modify_model_request(self, request: ModelRequest, agent_state: FilesystemState) -> ModelRequest:
        request.system_prompt = request.system_prompt + "\n\n" + self.system_prompt
=======
    def modify_model_request(self, request: ModelRequest, agent_state: FilesystemState, runtime: Runtime) -> ModelRequest:
        request.system_prompt = request.system_prompt + "\n\n" + FILESYSTEM_SYSTEM_PROMPT
>>>>>>> ef558019
        return request

###########################
# SubAgent Middleware
###########################

class SubAgentMiddleware(AgentMiddleware):
    def __init__(
        self,
        default_subagent_tools: list[BaseTool] = [],
        subagents: list[SubAgent | CustomSubAgent] = [],
        model=None,
        is_async=False,
    ) -> None:
        super().__init__()
        task_tool = create_task_tool(
            default_subagent_tools=default_subagent_tools,
            subagents=subagents,
            model=model,
            is_async=is_async,
        )
        self.tools = [task_tool]

    def modify_model_request(self, request: ModelRequest, agent_state: AgentState, runtime: Runtime) -> ModelRequest:
        request.system_prompt = request.system_prompt + "\n\n" + TASK_SYSTEM_PROMPT
        return request

def _get_agents(
    default_subagent_tools: list[BaseTool],
    subagents: list[SubAgent | CustomSubAgent],
    model
):
    default_subagent_middleware = [
        PlanningMiddleware(),
        FilesystemMiddleware(),
        # TODO: Add this back when fixed
        SummarizationMiddleware(
            model=model,
            max_tokens_before_summary=120000,
            messages_to_keep=20,
        ),
        AnthropicPromptCachingMiddleware(ttl="5m", unsupported_model_behavior="ignore"),
    ]
    agents = {
        "general-purpose": create_agent(
            model,
            system_prompt=BASE_AGENT_PROMPT,
            tools=default_subagent_tools,
            checkpointer=False,
            middleware=default_subagent_middleware
        )
    }
    for _agent in subagents:
        if "graph" in _agent:
            agents[_agent["name"]] = _agent["graph"]
            continue
        if "tools" in _agent:
            _tools = _agent["tools"]
        else:
            _tools = default_subagent_tools.copy()
        # Resolve per-subagent model: can be instance or dict
        if "model" in _agent:
            agent_model = _agent["model"]
            if isinstance(agent_model, dict):
                # Dictionary settings - create model from config
                sub_model = init_chat_model(**agent_model)
            else:
                # Model instance - use directly
                sub_model = agent_model
        else:
            # Fallback to main model
            sub_model = model
        if "middleware" in _agent:
            _middleware = [*default_subagent_middleware, *_agent["middleware"]]
        else:
            _middleware = default_subagent_middleware
        agents[_agent["name"]] = create_agent(
            sub_model,
            system_prompt=_agent["prompt"],
            tools=_tools,
            middleware=_middleware,
            checkpointer=False,
        )
    return agents


def _get_subagent_description(subagents: list[SubAgent | CustomSubAgent]):
    return [f"- {_agent['name']}: {_agent['description']}" for _agent in subagents]


def create_task_tool(
    default_subagent_tools: list[BaseTool],
    subagents: list[SubAgent | CustomSubAgent],
    model,
    is_async: bool = False,
):
    agents = _get_agents(
        default_subagent_tools, subagents, model
    )
    other_agents_string = _get_subagent_description(subagents)

    if is_async:
        @tool(
            description=TASK_TOOL_DESCRIPTION.format(other_agents=other_agents_string)
        )
        async def task(
            description: str,
            subagent_type: str,
            state: Annotated[dict, InjectedState],
            tool_call_id: Annotated[str, InjectedToolCallId],
        ):
            if subagent_type not in agents:
                return f"Error: invoked agent of type {subagent_type}, the only allowed types are {[f'`{k}`' for k in agents]}"
            sub_agent = agents[subagent_type]
            state["messages"] = [{"role": "user", "content": description}]
            result = await sub_agent.ainvoke(state)
            state_update = {}
            for k, v in result.items():
                if k not in ["todos", "messages"]:
                    state_update[k] = v
            return Command(
                update={
                    **state_update,
                    "messages": [
                        ToolMessage(
                            result["messages"][-1].content, tool_call_id=tool_call_id
                        )
                    ],
                }
            )
    else: 
        @tool(
            description=TASK_TOOL_DESCRIPTION.format(other_agents=other_agents_string)
        )
        def task(
            description: str,
            subagent_type: str,
            state: Annotated[dict, InjectedState],
            tool_call_id: Annotated[str, InjectedToolCallId],
        ):
            if subagent_type not in agents:
                return f"Error: invoked agent of type {subagent_type}, the only allowed types are {[f'`{k}`' for k in agents]}"
            sub_agent = agents[subagent_type]
            state["messages"] = [{"role": "user", "content": description}]
            result = sub_agent.invoke(state)
            state_update = {}
            for k, v in result.items():
                if k not in ["todos", "messages"]:
                    state_update[k] = v
            return Command(
                update={
                    **state_update,
                    "messages": [
                        ToolMessage(
                            result["messages"][-1].content, tool_call_id=tool_call_id
                        )
                    ],
                }
            )
    return task<|MERGE_RESOLUTION|>--- conflicted
+++ resolved
@@ -7,11 +7,7 @@
 from langchain_core.messages import ToolMessage
 from langchain.chat_models import init_chat_model
 from langgraph.types import Command
-<<<<<<< HEAD
-from langgraph.runtime import get_runtime
-=======
-from langgraph.runtime import Runtime
->>>>>>> ef558019
+from langgraph.runtime import get_runtime, Runtime
 from langchain.tools.tool_node import InjectedState
 from typing import Annotated
 from deepagents.state import PlanningState, FilesystemState
@@ -53,13 +49,8 @@
         
         self.tools = get_filesystem_tools(use_longterm_memory, custom_tool_descriptions)
 
-<<<<<<< HEAD
-    def modify_model_request(self, request: ModelRequest, agent_state: FilesystemState) -> ModelRequest:
+    def modify_model_request(self, request: ModelRequest, agent_state: FilesystemState, runtime: Runtime) -> ModelRequest:
         request.system_prompt = request.system_prompt + "\n\n" + self.system_prompt
-=======
-    def modify_model_request(self, request: ModelRequest, agent_state: FilesystemState, runtime: Runtime) -> ModelRequest:
-        request.system_prompt = request.system_prompt + "\n\n" + FILESYSTEM_SYSTEM_PROMPT
->>>>>>> ef558019
         return request
 
 ###########################
