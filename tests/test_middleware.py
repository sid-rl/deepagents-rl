--- conflicted
+++ resolved
@@ -174,7 +174,6 @@
         assert "/pokemon/test2.txt" in result
         assert "/pokemon/charmander.txt" in result
 
-<<<<<<< HEAD
     def test_glob_search_shortterm_simple_pattern(self):
         state = FilesystemState(
             messages=[],
@@ -653,18 +652,12 @@
         keys = {item.key for item in result}
         assert keys == {f"/file{i}.txt" for i in range(55)}
 
-=======
->>>>>>> 8907f04f
     def test_create_file_data_splits_long_lines(self):
         long_line = "a" * 3500
         short_line = "short line"
         content = f"{short_line}\n{long_line}"
 
-<<<<<<< HEAD
         file_data = create_file_data(content)
-=======
-        file_data = _create_file_data(content)
->>>>>>> 8907f04f
 
         for line in file_data["content"]:
             assert len(line) <= 2000
@@ -675,21 +668,13 @@
         assert file_data["content"][2] == "a" * 1500
 
     def test_update_file_data_splits_long_lines(self):
-<<<<<<< HEAD
         initial_file_data = create_file_data("initial content")
-=======
-        initial_file_data = _create_file_data("initial content")
->>>>>>> 8907f04f
 
         long_line = "b" * 5000
         short_line = "another short line"
         new_content = f"{short_line}\n{long_line}"
 
-<<<<<<< HEAD
         updated_file_data = update_file_data(initial_file_data, new_content)
-=======
-        updated_file_data = _update_file_data(initial_file_data, new_content)
->>>>>>> 8907f04f
 
         for line in updated_file_data["content"]:
             assert len(line) <= 2000
